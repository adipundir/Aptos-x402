--- conflicted
+++ resolved
@@ -117,12 +117,8 @@
       return NextResponse.json({ success: false, error: `Deserialization failed: ${err.message}`, txHash: null, networkId: null }, { status: 400 });
     }
     
-<<<<<<< HEAD
-    // Submit to blockchain
-    let txHash: string;
-=======
-    // Validate transaction before submission
-    console.log(`\n🔍 [Facilitator Settle] Validating transaction before submission...`);
+    // Validate transaction before submission (enhancement from composer)
+    console.log('[Settle] Validating transaction before submission...');
     
     try {
       // Extract sender address from transaction (SimpleTransaction is a RawTransaction wrapper)
@@ -130,16 +126,16 @@
       const senderAddress = txAny.sender?.toString() || txAny.rawTransaction?.sender?.toString();
       
       if (!senderAddress) {
-        console.warn(`[Facilitator Settle] ⚠️  Could not extract sender address, skipping balance check`);
+        console.warn('[Settle] ⚠️  Could not extract sender address, skipping balance check');
       } else {
-        console.log(`[Facilitator Settle] Sender address: ${senderAddress}`);
+        console.log('[Settle] Sender address:', senderAddress);
         
         // Check sender balance before submission
         const senderBalance = await aptos.getAccountAPTAmount({
           accountAddress: senderAddress,
         });
         
-        console.log(`[Facilitator Settle] Sender balance: ${senderBalance} Octas (${senderBalance / 100_000_000} APT)`);
+        console.log('[Settle] Sender balance:', `${senderBalance} Octas (${senderBalance / 100_000_000} APT)`);
         
         // Extract amount from transaction (for transfer transactions)
         let requiredAmount = BigInt(0);
@@ -149,7 +145,7 @@
             // Second argument is the amount
             if (payload.arguments[1]) {
               requiredAmount = BigInt(payload.arguments[1]);
-              console.log(`[Facilitator Settle] Required amount: ${requiredAmount} Octas (${Number(requiredAmount) / 100_000_000} APT)`);
+              console.log('[Settle] Required amount:', `${requiredAmount} Octas (${Number(requiredAmount) / 100_000_000} APT)`);
             }
           }
         }
@@ -158,14 +154,14 @@
         const estimatedFee = BigInt(1000); // 0.00001 APT conservative estimate
         const totalRequired = requiredAmount + estimatedFee;
         
-        console.log(`[Facilitator Settle] Total required (amount + fee): ${totalRequired} Octas (${Number(totalRequired) / 100_000_000} APT)`);
+        console.log('[Settle] Total required (amount + fee):', `${totalRequired} Octas (${Number(totalRequired) / 100_000_000} APT)`);
         
         if (BigInt(senderBalance) < totalRequired) {
           const missingAmount = totalRequired - BigInt(senderBalance);
-          console.error(`[Facilitator Settle] ❌ Insufficient balance!`);
-          console.error(`[Facilitator Settle] Available: ${senderBalance} Octas (${senderBalance / 100_000_000} APT)`);
-          console.error(`[Facilitator Settle] Required: ${totalRequired} Octas (${Number(totalRequired) / 100_000_000} APT)`);
-          console.error(`[Facilitator Settle] Missing: ${missingAmount} Octas (${Number(missingAmount) / 100_000_000} APT)`);
+          console.error('[Settle] ❌ Insufficient balance!');
+          console.error('[Settle] Available:', `${senderBalance} Octas (${senderBalance / 100_000_000} APT)`);
+          console.error('[Settle] Required:', `${totalRequired} Octas (${Number(totalRequired) / 100_000_000} APT)`);
+          console.error('[Settle] Missing:', `${missingAmount} Octas (${Number(missingAmount) / 100_000_000} APT)`);
           
           const settleResponse: SettleResponse = {
             success: false,
@@ -176,31 +172,24 @@
           return NextResponse.json(settleResponse, { status: 400 });
         }
         
-        console.log(`[Facilitator Settle] ✅ Balance check passed`);
+        console.log('[Settle] ✅ Balance check passed');
       }
     } catch (validationError: any) {
-      console.error(`[Facilitator Settle] ❌ Validation error:`, validationError);
+      console.error('[Settle] ❌ Validation error:', validationError);
       // Don't fail on validation errors, just log them and proceed
       // The blockchain will reject invalid transactions anyway
-      console.log(`[Facilitator Settle] ⚠️  Continuing with submission despite validation warning`);
-    }
-    
-    // Submit using SDK's proper method (Pattern A from official Aptos SDK docs)
-    console.log(`\n📤 [Facilitator Settle] Submitting via SDK submit.simple()...`);
-    
-    let pendingTx;
->>>>>>> 1bf899a8
+      console.log('[Settle] ⚠️  Continuing with submission despite validation warning');
+    }
+    
+    // Submit to blockchain
+    let txHash: string;
     try {
       console.log('[Settle] Submitting transaction to blockchain...');
       const committed = await aptos.transaction.submit.simple({ transaction, senderAuthenticator });
       txHash = committed.hash;
       console.log('[Settle] ✅ Transaction submitted to mempool:', txHash);
     } catch (submitError: any) {
-<<<<<<< HEAD
-      console.log('[Settle] ❌ Submission failed:', submitError.message);
-      return NextResponse.json({ success: false, error: submitError.message || String(submitError), txHash: null, networkId: null }, { status: 500 });
-=======
-      console.error(`[Facilitator Settle] ❌ Submission failed:`, submitError);
+      console.error('[Settle] ❌ Submission failed:', submitError);
       
       // Extract meaningful error message
       let errorMessage = submitError.message || String(submitError);
@@ -221,7 +210,6 @@
         networkId: null,
       };
       return NextResponse.json(settleResponse, { status: 500 });
->>>>>>> 1bf899a8
     }
 
     // Async confirmation (non-blocking)
